--- conflicted
+++ resolved
@@ -349,16 +349,13 @@
 │   ├── RESEARCH.md          # Visual principles research
 │   ├── RESEARCH_CS.md       # Czech translation of research
 │   ├── LONGCAT_VIDEO_RESEARCH.md  # LongCat-Video AI model research
-<<<<<<< HEAD
 │   ├── LTXV_VIDEO_RESEARCH.md     # LTX-Video (LTXV) AI model research
-=======
 │   ├── LONGCAT_VIDEO_INSTALLATION_GUIDE.md  # LongCat-Video setup for Windows/RTX 5090
 │   ├── LONGCAT_VIDEO_PROMPT_TEMPLATES.md    # Horror/true-crime prompt templates
 │   ├── LONGCAT_VIDEO_RESEARCH.md   # LongCat-Video AI model research
 │   ├── HUNYUANVIDEO_RESEARCH.md    # HunyuanVideo AI model research
 │   ├── VIDEO_GENERATION_PROJECTS_COMPARISON.md  # Comprehensive comparison of similar AI video projects
 │   ├── LONGCAT_VIDEO_RESEARCH.md  # Detailed LongCat-Video analysis
->>>>>>> b916c3cf
 │   ├── KEYFRAME_GUIDE.md    # Keyframe generation guide (short-form)
 │   ├── KEYFRAME_GUIDE_CS.md # Czech keyframe guide
 │   ├── UNIVERSAL_KEYFRAME_GUIDE.md  # Universal keyframe guide (2-3 min videos)
