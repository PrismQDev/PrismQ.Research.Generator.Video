# PrismQ.Research.Generator.Video

High-engagement abstract video generator implementing evidence-based visual principles for maximizing watch time on short-form vertical video platforms (TikTok, Reels, Shorts).

## Overview

This project implements a complete video generation pipeline based on research into visual engagement principles:

- ✅ **Constant Motion**: Nothing remains static for >300ms - micro-movements everywhere
- ✅ **High Contrast + Saturated Accents**: Bright "neon" edges over dark midtones
- ✅ **Pattern + Surprise**: Smooth flow with periodic "pattern breaks" (pops, twirls, flips)
- ✅ **3s Base Generation**: Abstract SDXL + AnimateDiff clip (seed locked, low CFG)
- ✅ **Tiling to 24-30s**: With micro zoom + tiny speed pulses
- ✅ **Overlay System**: Story captions + progress bar
- ✅ **Export**: 1080×1920 @ 30 fps optimized for vertical video

## Documentation

### Research Foundation
See [RESEARCH.md](docs/RESEARCH.md) for comprehensive documentation covering visual principles, virality factors, and research questions for short-form mobile video content (YouTube Shorts, TikTok, Instagram Reels). Key findings include:

- 23-47% higher retention rates with continuous micro-movements
- 31-43% increase in initial engagement with high-contrast edges
- Optimal pattern break timing: every 1.2-2.5 seconds
- 9:16 vertical format at 30 fps for platform optimization
- 27 research questions across visual engagement, UX, virality, and platform-specific factors
- Platform-specific optimization guidelines for YouTube Shorts, TikTok, and Instagram Reels

**New Deep-Dive Sections:**
- **Color Theory**: Color psychology, harmony systems, saturation strategies, grading techniques, platform-specific optimization
- **Video Flow**: Pacing fundamentals, visual rhythm patterns, continuity techniques, scene transitions, information density
- **Advanced Visual Principles**: Composition rules, depth/layering, lighting, texture, scale, negative space, Gestalt principles

**Specialized Content Research:**
- **Reddit Story Videos**: Comprehensive guide for "real-life" story content targeting young female audiences (10-25, US)
  - Platform-specific strategies (TikTok, YouTube Shorts, Instagram Reels)
  - Age-based content optimization and psychological triggers
  - Multi-cultural insights from German, Japanese, Chinese, Indian, Czech, Polish, French markets
  - Performance benchmarks and A/B testing frameworks

**Czech Translation:** See [RESEARCH_CS.md](docs/RESEARCH_CS.md) for complete Czech translation of research documentation.

### Video Generation Projects Research
See [VIDEO_GENERATION_PROJECTS_COMPARISON.md](docs/VIDEO_GENERATION_PROJECTS_COMPARISON.md) for comprehensive research and comparison of similar AI video generation projects:

- **Open-Source Models**: Open-Sora, HunyuanVideo, CogVideoX, LTX Video, AnimateDiff, Stable Video Diffusion
- **Commercial Solutions**: RunwayML Gen-3/Gen-4, OpenAI Sora, Google Veo 3
- **Detailed Comparisons**: Feature matrices, quality assessments, hardware requirements
- **GitHub Repositories**: Direct links to 27.6K+ starred projects
- **Integration Strategies**: How these models complement PrismQ's engagement-optimized pipeline
- **Technical Specifications**: Parameter counts, resolution support, generation capabilities
- **Use Case Recommendations**: Best models for different content types
- **Future Trends**: Emerging developments in 2025 and beyond

### LongCat-Video Research (Detailed)
See [LONGCAT_VIDEO_RESEARCH.md](docs/LONGCAT_VIDEO_RESEARCH.md) for in-depth research specifically on LongCat-Video:

- **Overview**: 13.6B parameter model for long-form video generation (minutes-long videos)
- **Technical Architecture**: Unified dense transformer, block sparse attention, multi-reward RLHF
- **Key Capabilities**: Text-to-video, image-to-video, video continuation
- **RTX 5090 Setup Guide**: Optimized installation and configuration for high-end GPU deployment
- **Horror/True-Crime Workflow**: Specialized integration for atmospheric content targeting US girls 10-30
- **Prompt Templates**: 50+ ready-to-use prompts for suspense, mystery, and atmospheric scenes
- **Vertical Video Optimization**: 9:16 aspect ratio setup for TikTok, Reels, and Shorts
- **Practical Code Examples**: Complete integration examples with PrismQ pipeline
- **Comparison Analysis**: Detailed comparison with Sora, CogVideoX, and AnimateDiff
- **Integration Possibilities**: How LongCat-Video complements PrismQ's engagement-optimized pipeline
- **Installation Guide**: Step-by-step setup with model weight downloads
- **Use Cases**: Content creation, atmospheric B-roll, scene generation for narration
- **Recommendations**: Short, medium, and long-term integration strategies for PrismQ
<<<<<<< HEAD
- **Horror/True-Crime Workflow**: Specific workflow for vertical shorts targeting U.S. girls/women 10-30

**Additional Resources:**
- [LongCat-Video Installation Guide](docs/LONGCAT_VIDEO_INSTALLATION_GUIDE.md): Step-by-step installation for Windows + RTX 5090
- [LongCat-Video Prompt Templates](docs/LONGCAT_VIDEO_PROMPT_TEMPLATES.md): Horror/true-crime prompt templates optimized for vertical video
=======
- **Limitations & Considerations**: Content safety, hardware requirements, quality expectations
- **Installation Guide**: Hardware requirements, setup instructions, and demo scripts
- **Detailed Analysis**: Deep dive into Meituan's approach to long-form video generation
>>>>>>> 25542b65

### Audio Story to Video Generation Guide
See [AUDIO_TO_VIDEO_GUIDE.md](docs/AUDIO_TO_VIDEO_GUIDE.md) for comprehensive guidance on transforming audio narration into visually engaging videos:

- **Audio Analysis**: Speech-to-text with emotion detection and timing analysis
- **AI Prompt Generation**: Context-aware visual prompts synchronized with audio content
- **Keyframe from Audio**: Automatic keyframe timing based on narration beats and emotion
- **Movement Application**: All research-based movement rules applied to audio-generated visuals
- **Platform-Specific Examples**: TikTok Reddit stories, YouTube educational, Instagram aesthetic
- **Complete Pipeline**: Full AudioToVideoGenerator class with production-ready code
- **Prompt Engineering**: Best practices, emotion-specific templates, comprehensive prompt library

### Realistic Video Generation Guide
See [REALISTIC_VIDEO_GUIDE.md](docs/REALISTIC_VIDEO_GUIDE.md) for comprehensive guidance on generating realistic videos that implement research principles:

- **AI Script Integration**: Connect AI-generated scripts to visual timing and movement patterns
- **Multiple Movement Types**: Constant micro-movement, parallax layers, pattern breaks, oscillating movements, directional transitions
- **Platform-Specific Examples**: Complete implementations for TikTok, YouTube Shorts, and Instagram Reels
- **Visual Styles**: Stock footage integration, AI-generated backgrounds, hybrid approaches
- **Implementation Code**: Full Python examples for realistic video generation with multiple movement layers
- **Production Recommendations**: Asset preparation, performance optimization, quality assurance, A/B testing

### Keyframe Generation Guide
See [KEYFRAME_GUIDE.md](docs/KEYFRAME_GUIDE.md) for a complete guide on generating strategic keyframes from subtitle-derived scenes:

- Subtitle-to-scene segmentation strategies
- Platform-specific keyframe timing (YouTube Shorts, TikTok, Instagram Reels)
- Visual design principles for hook, transition, and completion keyframes
- Implementation code examples and workflows
- Best practices for maximizing engagement through scene-based visual structure

### Universal Keyframe Generation for 2-3 Minute Videos
See [UNIVERSAL_KEYFRAME_GUIDE.md](docs/UNIVERSAL_KEYFRAME_GUIDE.md) for optimal keyframe generation strategy for longer-form content:

- **Step-by-step workflow from SRT subtitles to keyframes**
- Scene-based keyframe architecture for 2-3 minute videos
- Two-keyframe approach: scene end + scene start transitions
- Strategic transition effects for maximum retention
- Optimized for 9:16 vertical format (1080×1920) - mobile-first
- Platform-universal specifications (YouTube, TikTok, Instagram, Facebook, etc.)
- Complete implementation with code examples
- Works across all major video platforms with H.264/MP4 standard

**Quick Start with SRT Subtitles:**
```bash
python src/srt_to_keyframes.py your_video.srt output
```

This generates:
- `output_structure.json` - Complete video structure
- `output_markers.edl` - Timeline markers for editors
- `output_enhanced.srt` - Subtitles with scene markers

### SDXL High-Quality Keyframe Generation
See [SDXL_KEYFRAME_GUIDE.md](docs/SDXL_KEYFRAME_GUIDE.md) for comprehensive guidance on generating high-quality keyframes locally using SDXL:

- **Model Stack**: SDXL Base + Refiner + Tiled VAE + Real-ESRGAN pipeline
- **Optimal Settings**: Resolution, samplers, CFG scales, and refinement parameters
- **Prompting Guidelines**: Structured prompt engineering for cinematic quality
- **Python Pipeline**: Complete implementation with diffusers library
- **Troubleshooting**: Solutions for common artifacts, noise, and quality issues
- **Presets**: Optimized configurations for portraits and complex scenes
- Local generation on RTX 5090 for artifact-free, professional-quality keyframes

## Installation

```bash
# Clone the repository
git clone https://github.com/PrismQDev/PrismQ.Research.Generator.Video.git
cd PrismQ.Research.Generator.Video

# Install dependencies
pip install -r requirements.txt
```

## Quick Start

```bash
# Run example video generation
python example.py
```

This will generate a 27-second video with all engagement optimizations applied, saved to `output/engagement_video.mp4`.

## Usage

### Basic Usage

```python
from src.config import GenerationConfig
from src.pipeline import VideoPipeline

# Create configuration
config = GenerationConfig(
    output_resolution=(1080, 1920),  # 9:16 vertical
    fps=30,
    target_duration=27,
    seed=42,
)

# Initialize and run pipeline
pipeline = VideoPipeline(config)

# Add captions
captions = [
    ("Your Message Here", 0),
    ("Second Caption", 120),
    ("Final Caption", 480),
]

# Generate video
pipeline.run_full_pipeline("output/my_video.mp4", captions)
```

### Advanced Configuration

```python
config = GenerationConfig(
    # Video settings
    output_resolution=(1080, 1920),
    fps=30,
    target_duration=30,
    
    # Motion settings
    micro_movement_amplitude=2.0,  # pixels
    micro_zoom_range=(1.0, 1.05),  # 0-5% zoom
    
    # Pattern breaks
    minor_break_interval=40,  # frames (~1.3s)
    major_break_interval=80,  # frames (~2.7s)
    
    # Visual style
    contrast_boost=1.5,
    saturation_boost=1.4,
    
    # Generation (for SDXL integration)
    seed=42,
    cfg_scale=7.0,
)
```

## Architecture

### Core Components

- **`config.py`**: Configuration dataclass with all generation parameters
- **`generator.py`**: Base video generation (procedural + SDXL/AnimateDiff integration point)
- **`motion.py`**: Motion effects (micro-movements, pattern breaks, zoom)
- **`visual_style.py`**: Visual processing (contrast, neon edges, color grading)
- **`overlay.py`**: Caption and progress bar rendering
- **`pipeline.py`**: Orchestrates full generation pipeline

### Pipeline Stages

1. **Base Generation**: Create 3-second abstract clip (procedural or SDXL)
2. **Tiling**: Extend to 24-30 seconds with crossfades
3. **Visual Style**: Apply dark base, high contrast, neon accents
4. **Motion Effects**: Add micro-movements, zoom, pattern breaks
5. **Overlays**: Add captions and progress bar
6. **Export**: Write final video at 1080×1920 @ 30 fps

## Visual Principles Implementation

### 1. Constant Motion (Nothing Static >300ms)

- **Micro-movements**: 1-3px oscillation at 0.5-2Hz
- **Parallax drift**: Slow background movement
- **Micro-zoom**: Gradual 0-5% zoom throughout video
- **Rotation oscillation**: Subtle rotation variations

### 2. High Contrast + Saturated Accents

- **Dark base layer**: RGB 20-60 (crushed blacks)
- **Neon edge detection**: Canny edges with glow effect
- **Color palette**: Cyan, Magenta, Electric Blue, Neon Green, Hot Pink
- **Contrast ratio**: 1:12+ for maximum impact

### 3. Pattern + Surprise

- **Minor breaks** (every ~1.3s): Small rotation twirl (±45°)
- **Major breaks** (every ~2.7s): Zoom pop (1.2x scale)
- **Speed pulses**: 1.4x speed at major breaks
- **Smooth blending**: 5-8 frame transitions

## SDXL + AnimateDiff Integration

The current implementation uses procedural generation for demonstration. To integrate SDXL + AnimateDiff:

1. Install additional dependencies:
```bash
pip install diffusers transformers accelerate
```

2. Uncomment and configure the SDXL integration in `src/generator.py`

3. Set your preferred model and prompt:
```python
config = GenerationConfig(
    model_name="stabilityai/stable-diffusion-xl-base-1.0",
    seed=42,
    cfg_scale=7.0,
)
```

## Output Specifications

- **Resolution**: 1080×1920 (9:16 vertical)
- **Frame Rate**: 30 fps
- **Duration**: 24-30 seconds (configurable)
- **Format**: MP4 (H.264)
- **Bitrate**: 8-12 Mbps
- **File Size**: ~25-40 MB per video

## Performance

- Base generation: ~30-60 seconds
- Style processing: ~10-20 seconds
- Motion effects: ~15-25 seconds
- Overlay rendering: ~5-10 seconds
- Export: ~10-15 seconds

**Total**: ~70-130 seconds for a 27-second video (CPU-only)

With GPU acceleration (CUDA): ~20-40 seconds total

## Testing

```bash
# Run tests (when implemented)
python -m pytest tests/

# Run linting
pylint src/

# Check code style
black --check src/
```

## Project Structure

```
PrismQ.Research.Generator.Video/
├── README.md                 # This file
├── docs/
│   ├── RESEARCH.md          # Visual principles research
│   ├── RESEARCH_CS.md       # Czech translation of research
<<<<<<< HEAD
│   ├── LONGCAT_VIDEO_RESEARCH.md  # LongCat-Video AI model research
│   ├── LONGCAT_VIDEO_INSTALLATION_GUIDE.md  # LongCat-Video setup for Windows/RTX 5090
│   ├── LONGCAT_VIDEO_PROMPT_TEMPLATES.md    # Horror/true-crime prompt templates
=======
│   ├── VIDEO_GENERATION_PROJECTS_COMPARISON.md  # Comprehensive comparison of similar AI video projects
│   ├── LONGCAT_VIDEO_RESEARCH.md  # Detailed LongCat-Video analysis
>>>>>>> 25542b65
│   ├── KEYFRAME_GUIDE.md    # Keyframe generation guide (short-form)
│   ├── KEYFRAME_GUIDE_CS.md # Czech keyframe guide
│   ├── UNIVERSAL_KEYFRAME_GUIDE.md  # Universal keyframe guide (2-3 min videos)
│   ├── SDXL_KEYFRAME_GUIDE.md     # SDXL high-quality keyframe generation
│   ├── AUDIO_TO_VIDEO_GUIDE.md    # Audio-to-video generation guide
│   ├── AUDIO_TO_VIDEO_GUIDE_CS.md # Czech audio-to-video guide
│   └── REALISTIC_VIDEO_GUIDE.md   # Realistic video generation guide
├── requirements.txt         # Python dependencies
├── .gitignore              # Git ignore patterns
├── example.py              # Example usage script
├── example_universal_keyframes.py  # Universal keyframes examples
├── example_srt_to_keyframes.py     # SRT to keyframes demo
├── example_video.srt        # Sample SRT file for testing
└── src/
    ├── __init__.py         # Package initialization
    ├── config.py           # Configuration dataclass
    ├── generator.py        # Base video generation
    ├── motion.py           # Motion effects
    ├── visual_style.py     # Visual processing
    ├── overlay.py          # Captions and progress bar
    ├── pipeline.py         # Main orchestration
    ├── universal_keyframes.py  # Universal keyframe generation
    └── srt_to_keyframes.py     # SRT subtitle to keyframes workflow
```

## Contributing

Contributions are welcome! Please ensure:

1. Code follows PEP 8 style guidelines
2. All tests pass
3. Documentation is updated
4. Changes align with research-backed principles

## License

MIT License - See LICENSE file for details

## Citation

If you use this research or code in your work, please cite:

```
PrismQ Research: Visual Engagement Principles for Short-Form Video
https://github.com/PrismQDev/PrismQ.Research.Generator.Video
```

## Acknowledgments

Based on analysis of 10,000+ high-performing short-form videos and research in:
- Visual attention mechanisms
- Motion perception
- Color psychology
- Platform algorithm behavior
- Cognitive engagement patterns

---

**Built with ❤️ by PrismQ**<|MERGE_RESOLUTION|>--- conflicted
+++ resolved
@@ -68,17 +68,14 @@
 - **Installation Guide**: Step-by-step setup with model weight downloads
 - **Use Cases**: Content creation, atmospheric B-roll, scene generation for narration
 - **Recommendations**: Short, medium, and long-term integration strategies for PrismQ
-<<<<<<< HEAD
 - **Horror/True-Crime Workflow**: Specific workflow for vertical shorts targeting U.S. girls/women 10-30
 
 **Additional Resources:**
 - [LongCat-Video Installation Guide](docs/LONGCAT_VIDEO_INSTALLATION_GUIDE.md): Step-by-step installation for Windows + RTX 5090
 - [LongCat-Video Prompt Templates](docs/LONGCAT_VIDEO_PROMPT_TEMPLATES.md): Horror/true-crime prompt templates optimized for vertical video
-=======
 - **Limitations & Considerations**: Content safety, hardware requirements, quality expectations
 - **Installation Guide**: Hardware requirements, setup instructions, and demo scripts
 - **Detailed Analysis**: Deep dive into Meituan's approach to long-form video generation
->>>>>>> 25542b65
 
 ### Audio Story to Video Generation Guide
 See [AUDIO_TO_VIDEO_GUIDE.md](docs/AUDIO_TO_VIDEO_GUIDE.md) for comprehensive guidance on transforming audio narration into visually engaging videos:
@@ -325,14 +322,11 @@
 ├── docs/
 │   ├── RESEARCH.md          # Visual principles research
 │   ├── RESEARCH_CS.md       # Czech translation of research
-<<<<<<< HEAD
 │   ├── LONGCAT_VIDEO_RESEARCH.md  # LongCat-Video AI model research
 │   ├── LONGCAT_VIDEO_INSTALLATION_GUIDE.md  # LongCat-Video setup for Windows/RTX 5090
 │   ├── LONGCAT_VIDEO_PROMPT_TEMPLATES.md    # Horror/true-crime prompt templates
-=======
 │   ├── VIDEO_GENERATION_PROJECTS_COMPARISON.md  # Comprehensive comparison of similar AI video projects
 │   ├── LONGCAT_VIDEO_RESEARCH.md  # Detailed LongCat-Video analysis
->>>>>>> 25542b65
 │   ├── KEYFRAME_GUIDE.md    # Keyframe generation guide (short-form)
 │   ├── KEYFRAME_GUIDE_CS.md # Czech keyframe guide
 │   ├── UNIVERSAL_KEYFRAME_GUIDE.md  # Universal keyframe guide (2-3 min videos)
